--- conflicted
+++ resolved
@@ -262,7 +262,6 @@
             background: var(--secondary);
         }
 
-<<<<<<< HEAD
         .pathway-number {
             text-align: center;
             font-size: 16px;
@@ -293,12 +292,6 @@
             padding: 8px;
             border: 1px solid var(--border);
             border-radius: 6px;
-=======
-        .model-select {
-            padding: 8px;
-            border: 1px solid var(--border);
-            border-radius: 6px;
->>>>>>> b52fc4c4
             font-size: 14px;
             background-color: white;
             width: 200px;
@@ -941,14 +934,10 @@
             const button = document.getElementById('analyzeBtn');
             const status = document.getElementById('status');
             
-<<<<<<< HEAD
             // Initialize global results object if it doesn't exist
             if (!window.results) {
                 window.results = {};
             }
-            
-=======
->>>>>>> b52fc4c4
             // Remove any existing elements
             const existingJsonToggle = document.getElementById('json-toggle');
             if (existingJsonToggle) existingJsonToggle.style.display = 'none';
@@ -1074,7 +1063,6 @@
                 const downloadButton = document.createElement('button');
                 downloadButton.id = 'download-btn';
                 downloadButton.className = 'download-btn';
-<<<<<<< HEAD
                 downloadButton.textContent = 'Download Pathway 1 CSV';
                 downloadButton.onclick = () => downloadResults('instance1');
                 downloadButton.style.display = 'none';
@@ -1085,14 +1073,7 @@
                 if (pathwayNumber) {
                     graphDiv.parentNode.insertBefore(pathwayNumber, graphDiv);
                 }
-                
-=======
-                downloadButton.textContent = 'Download Results';
-                downloadButton.onclick = () => downloadResults(results);
-                downloadButton.style.display = 'none';
-                graphDiv.parentNode.insertBefore(downloadButton, graphDiv);
-                
->>>>>>> b52fc4c4
+
                 // Initialize counter for completed requests
                 let completedCount = 0;
                 let firstCompletedIndex = -1;
@@ -1132,13 +1113,9 @@
                         
                         // Handle success
                         if (response.ok) {
-<<<<<<< HEAD
                             // Store the result in the global object
                             window.results[`instance${serverNum}`] = data;
-=======
-                            // Store the result
-                            results[`instance${serverNum}`] = data;
->>>>>>> b52fc4c4
+
                             
                             // Update status indicator
                             statusIndicators[index].innerHTML = `
@@ -1223,7 +1200,6 @@
                         document.getElementById('json-toggle').style.display = 'flex';
                         document.getElementById('json-arrow').className = 'json-toggle-icon arrow-up';
                     }
-<<<<<<< HEAD
                     
                     // Update pathway number using the new function
                     const pathwayNumber = instance.replace('instance', '');
@@ -1238,8 +1214,7 @@
                             downloadResults(instance);
                         };
                     }
-=======
->>>>>>> b52fc4c4
+
                     
                     // Clear existing graph
                     document.getElementById('graph').innerHTML = '';
