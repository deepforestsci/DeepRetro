--- conflicted
+++ resolved
@@ -181,11 +181,7 @@
 
 - **Interactive Pathway Visualization**: D3.js-based tree visualization with molecular structures
 - **Partial Rerun Analysis**: Edit any step and regenerate the pathway from that point
-<<<<<<< HEAD
 - **Multiple Model Support**: Switch between Claude 3 Opus, Claude 3.7 Sonnet, Claude 4 Sonnet, and DeepSeek-R1 models
-=======
-- **Multiple Model Support**: Switch between Claude 3, Claude 3.7, and DeepSeek-R1 models
->>>>>>> 37a43ae3
 - **Validation Checks**: Stability and hallucination detection for reliable results
 - **File Management**: Upload, view, and edit JSON pathway files
 - **Advanced Settings**: Configure model parameters and validation flags
@@ -233,17 +229,10 @@
 ## Model Configuration
 
 ### Supported LLM Models
-<<<<<<< HEAD
 - **Claude 3 Opus**: `claude3` → `claude-3-opus-20240229`
 - **Claude 3.7 Sonnet**: `claude37` → `anthropic/claude-3-7-sonnet-20250219`
 - **Claude 4 Sonnet**: `claude4` → `claude-4-sonnet-20250514`
 - **DeepSeek-R1**: `deepseek` → `fireworks_ai/accounts/fireworks/models/deepseek-r1`
-=======
-- **Claude 4 Sonnet**: `claude-4-sonnet-20250514`
-- **Claude 3 Opus**: `claude-3-opus-20240229`
-- **Claude 3.7 Sonnet**: `anthropic/claude-3-7-sonnet-20250219`
-- **DeepSeek-R1**: `fireworks_ai/accounts/fireworks/models/deepseek-r1`
->>>>>>> 37a43ae3
 
 ### Supported AiZynthFinder Models
 - **USPTO**: Standard USPTO reaction database (Free, publicly available) ✅ **Downloaded automatically in Docker**
