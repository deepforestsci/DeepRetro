--- conflicted
+++ resolved
@@ -125,17 +125,14 @@
     # -----------------
     # Run retrosynthesis
     try:
-<<<<<<< HEAD
-        result = main(smiles=smiles, llm=llm, az_model=az_model)
+
         # Store the result for potential partial reruns
         latest_results[smiles] = result
-=======
         result = main(smiles=smiles,
                       llm=llm,
                       az_model=az_model,
                       stability_flag=stability_flag,
                       hallucination_check=hallucination_check)
->>>>>>> f8651bf5
     except Exception as e:
         print(e)
         return jsonify({"error": "Error in retrosynthesis, Please rerun"}), 500
@@ -180,10 +177,7 @@
     print("\n=== Starting Partial Rerun Process ===")
     
     data = request.get_json()
-<<<<<<< HEAD
     print(f"Received request data: {json.dumps(data, indent=2)}")
-    
-=======
     if not data or 'smiles' not in data:
         return jsonify({
             "error":
@@ -213,7 +207,6 @@
 
     # Advanced prompt handling
     advanced_prompt = False
->>>>>>> f8651bf5
     try:
         smiles = data['smiles']
         from_step = int(data['steps'])
