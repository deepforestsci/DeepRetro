from flask import Flask, request, jsonify
from flask_cors import CORS
from functools import wraps
from dotenv import load_dotenv
from rdkit import Chem

import rootutils
import os
import hashlib
import json
import traceback

<<<<<<< HEAD
=======
import json  # For handling JSON data
import traceback  # For detailed error tracking

>>>>>>> 6970a1c2
root_dir = rootutils.setup_root(__file__,
                                indicator=".project-root",
                                pythonpath=True)

load_dotenv()
from src.main import main
from src.cache import clear_cache_for_molecule
from src.variables import AZ_MODEL_LIST

app = Flask(__name__)
CORS(app)

# Predefined API key for authentication
API_KEY = "your-secure-api-key"

# Functions for JSON file storage
def save_result(smiles, result):
    """Save retrosynthesis result to a JSON file."""
    # Create results directory if it doesn't exist
    os.makedirs("results", exist_ok=True)
    
    # Create a safe filename using a hash of the SMILES
    filename = f"results/{hashlib.md5(smiles.encode()).hexdigest()}.json"
    
    # Save the result to the file
    with open(filename, 'w') as f:
        json.dump(result, f)
    
    print(f"Result saved to {filename}")
    return filename

def load_result(smiles):
    """Load retrosynthesis result from a JSON file."""
    filename = f"results/{hashlib.md5(smiles.encode()).hexdigest()}.json"
    
    # Check if the file exists
    if not os.path.exists(filename):
        print(f"No result file found for {smiles}")
        return None
    
    # Load the result from the file
    try:
        with open(filename, 'r') as f:
            result = json.load(f)
        print(f"Result loaded from {filename}")
        return result
    except Exception as e:
        print(f"Error loading result file: {e}")
        return None


# Authentication decorator
def require_api_key(f):

    @wraps(f)
    def decorated_function(*args, **kwargs):
        # Allow OPTIONS requests to bypass API key check
        if request.method == 'OPTIONS':
            return f(*args, **kwargs)

        api_key = request.headers.get('X-API-KEY')
        if api_key and api_key == API_KEY:
            return f(*args, **kwargs)
        else:
            return jsonify({"error": "Unauthorized"}), 401

    return decorated_function


@app.route('/api/retrosynthesis', methods=['POST'])
@require_api_key
def retrosynthesis_api():
    """
    Endpoint to perform retrosynthesis on a SMILES string.
    """
<<<<<<< HEAD
=======
    global latest_results

>>>>>>> 6970a1c2
    data = request.get_json()
    if not data or 'smiles' not in data:
        return jsonify({
            "error":
            "SMILES string is required. Please include a 'smiles' field"
        }), 400

    smiles = data['smiles']

    # Check if the SMILES string is valid
    if not Chem.MolFromSmiles(smiles):
        return jsonify({"error": "Invalid SMILES string"}), 400

    # -----------------
    # Advanced model - DeepSeek-R1
    deepseek_r1 = False
    try:
        advanced_model: str = data['advanced_model']
        if advanced_model.lower() == "true":
            deepseek_r1 = True
    except Exception as e:
        print(e)
        advanced_model = False

    if deepseek_r1:
        llm = "fireworks_ai/accounts/fireworks/models/deepseek-r1"
    else:
        llm = "claude-3-opus-20240229"

    # -----------------
    # Advanced Prompt - To use the more guardrails prompt
    advanced_prompt = False
    try:
        advanced_prompt: str = data['advanced_prompt']
        if advanced_prompt.lower() == "true":
            advanced_prompt = True
    except Exception as e:
        print(e)
        advanced_prompt = False

    if advanced_prompt:
        llm = llm + ":adv"

    # -----------------
    # Choose AiZynthFinder model
    az_model = "USPTO"
    try:
        az_model: str = data['model_version']
        assert az_model in AZ_MODEL_LIST
    except Exception as e:
        print(e)
        az_model = "USPTO"

    # -----------------
    # Stability check flag
    try:
        stability_flag: str = data['stability_flag']
    except Exception as e:
        print(e)
        
    # -----------------
    # Hallucination check flag
    try:
        hallucination_check: str = data['hallucination_check']
    except Exception as e:
        print(e)

    # -----------------
    # Run retrosynthesis
    try:
<<<<<<< HEAD
        # Run retrosynthesis without the problematic parameters
        result = main(smiles=smiles,
                     llm=llm,
                     az_model=az_model,
                     stability_flag=stability_flag,
                     hallucination_check=hallucination_check)
        
        # Store the result in a JSON file
        save_result(smiles, result)
=======
        result = main(smiles=smiles,
                      llm=llm,
                      az_model=az_model,
                      stability_flag=stability_flag,
                      hallucination_check=hallucination_check)
        # Store the result for potential partial reruns
        latest_results[smiles] = result
>>>>>>> 6970a1c2
    except Exception as e:
        print(e)
        return jsonify({"error": f"Error in retrosynthesis: {str(e)}. Please rerun."}), 500
    
    return jsonify(result), 200


@app.route('/api/health', methods=['GET'])
@require_api_key
def health():
    """
    Endpoint to check the health of the API.
    """
    return jsonify({"status": "healthy"}), 200


@app.route('/api/clear_molecule_cache', methods=['POST'])
@require_api_key
def clear_molecule_cache():
    """
    Endpoint to clear the cache for a specific molecule.
    """
    data = request.get_json()
    if not data or 'molecule' not in data:
        return jsonify({"error": "Molecule string is required"}), 400

    molecule = data['molecule']
    clear_cache_for_molecule(molecule)
    return jsonify({"status": "success"}), 200


@app.route('/api/rerun_retrosynthesis', methods=['POST'])
@require_api_key
def rerun_retrosynthesis():
    """
    Endpoint to rerun retrosynthesis for a specific molecule.
    """
    data = request.get_json()
    if not data or 'smiles' not in data:
        return jsonify({
            "error":
            "Molecule string is required, Please include a 'smiles' field"
        }), 400

    molecule = data['smiles']

    if not Chem.MolFromSmiles(molecule):
        return jsonify({"error": "Invalid SMILES string"}), 400

    # Clear the cache for the molecule
    clear_cache_for_molecule(molecule)

    # -----------------
    # Advanced model - DeepSeek-R1
    deepseek_r1 = False
    try:
        advanced_model: str = data['advanced_model']
        if advanced_model.lower() == "true":
            deepseek_r1 = True
    except Exception as e:
        print(e)
        advanced_model = False

    if deepseek_r1:
        llm = "fireworks_ai/accounts/fireworks/models/deepseek-r1"
    else:
        llm = "claude-3-opus-20240229"

    # -----------------
    # Advanced Prompt - To use the more guardrails prompt
    advanced_prompt = False
    try:
        advanced_prompt: str = data['advanced_prompt']
        if advanced_prompt.lower() == "true":
            advanced_prompt = True
    except Exception as e:
        print(e)
        advanced_prompt = False

    if advanced_prompt:
        llm = llm + ":adv"

    # -----------------
    # Choose AiZynthFinder model
    az_model = "USPTO"
    try:
        az_model: str = data['model_version']
        assert az_model in AZ_MODEL_LIST
    except Exception as e:
        print(e)
        az_model = "USPTO"

<<<<<<< HEAD
    # Stability check flag
    try:
        stability_flag: str = data['stability_flag']
    except Exception as e:
        print(e)
        
    # Hallucination check flag
    try:
        hallucination_check: str = data['hallucination_check']
    except Exception as e:
        print(e)

    # Rerun retrosynthesis
    try:
        result = main(smiles=molecule, 
                     llm=llm, 
                     az_model=az_model,
                     stability_flag=stability_flag,
                     hallucination_check=hallucination_check)
        
        # Store the result in a JSON file
        save_result(molecule, result)
=======
    # -----------------
    # Stability check flag
    stability_flag = "False"
    try:
        stability_flag: str = data['stability_flag']
        assert stability_flag.lower() in ["false", "true"]
    except Exception as e:
        print(e)
        stability_flag = "False"

    # -----------------
    # Hallucination check flag
    hallucination_check = "False"
    try:
        hallucination_check: str = data['hallucination_check']
        assert hallucination_check.lower() in ["false", "true"]
    except Exception as e:
        print(e)
        hallucination_check = "False"

    # Rerun retrosynthesis
    try:
        result = main(smiles=molecule,
                      llm=llm,
                      az_model=az_model,
                      stability_flag=stability_flag,
                      hallucination_check=hallucination_check)
>>>>>>> 6970a1c2
    except Exception as e:
        print(e)
        return jsonify({"error": "Error in retrosynthesis, Please rerun"}), 500
    return jsonify(result), 200


@app.route('/api/partial_rerun', methods=['POST'])
@require_api_key
def partial_rerun():
    """
    Endpoint to partially rerun retrosynthesis from a specific step.
    Uses the stored results from the most recent retrosynthesis run.
    
    When rerunning a step, we remove that step and everything to its right in the synthesis pathway.
    """
<<<<<<< HEAD
=======
    global latest_results

>>>>>>> 6970a1c2
    print("\n=== Starting Partial Rerun Process ===")

    data = request.get_json()
    print(f"Received request data: {json.dumps(data, indent=2)}")
<<<<<<< HEAD
    
    try:
        smiles = data['smiles']
        from_step = int(data['steps'])
        
        # Load previous results from JSON file
        original_result = load_result(smiles)
        if not original_result:
            return jsonify({"error": "No previous results found for this molecule. Run retrosynthesis first."}), 400
            
=======

    if not data or 'smiles' not in data:
        return jsonify({
            "error":
            "Molecule string is required, Please include a 'smiles' field"
        }), 400

    molecule = data['smiles']

    # Clear the cache for the molecule
    clear_cache_for_molecule(molecule)
    deepseek_r1 = False
    try:
        advanced_model: str = data['advanced_model']
        if advanced_model.lower() == "true":
            deepseek_r1 = True
    except Exception as e:
        print(e)
        advanced_model = False

    if not Chem.MolFromSmiles(molecule):
        return jsonify({"error": "Invalid SMILES string"}), 400

    if deepseek_r1:
        llm = "fireworks_ai/accounts/fireworks/models/deepseek-r1"
    else:
        llm = "claude-3-opus-20240229"

    # Advanced prompt handling
    advanced_prompt = False
    try:
        smiles = data['smiles']
        from_step = int(data['steps'])

        # Check if we have stored results for this molecule
        if smiles not in latest_results:
            return jsonify({
                "error":
                "No previous results found for this molecule. Run retrosynthesis first."
            }), 400

        # Get the original result from our stored data
        original_result = latest_results[smiles]
>>>>>>> 6970a1c2
        print(f"Found stored result for SMILES: {smiles}")

        # Print the original dependency structure for debugging
<<<<<<< HEAD
        print(f"Original dependencies structure: {json.dumps(original_result.get('dependencies', {}), indent=2)}")
        print(f"Original steps: {json.dumps([s['step'] for s in original_result.get('steps', [])])}") 
        
        # Get the starting molecule from the specified step
        target_step = next(
            (step for step in original_result['steps'] 
             if int(step['step']) == from_step),
            None
=======
        print(
            f"Original dependencies structure: {json.dumps(original_result['dependencies'], indent=2)}"
>>>>>>> 6970a1c2
        )
        print(
            f"Original steps: {json.dumps([s['step'] for s in original_result['steps']], indent=2)}"
        )

        # Get the starting molecule from the specified step
        target_step = next((step for step in original_result['steps']
                            if int(step['step']) == from_step), None)

        if not target_step:
            return jsonify({
                "error":
                f"Step {from_step} not found in the synthesis pathway"
            }), 404

        start_molecule = target_step['reactants'][0]['smiles']
        print(f"\nStarting new synthesis from molecule: {start_molecule}")
<<<<<<< HEAD
        
        # -----------------
        # Advanced model - DeepSeek-R1
        deepseek_r1 = False
        try:
            advanced_model: str = data['advanced_model']
            if advanced_model.lower() == "true":
                deepseek_r1 = True
        except Exception as e:
            print(e)
            advanced_model = False

        if deepseek_r1:
            llm = "fireworks_ai/accounts/fireworks/models/deepseek-r1"
        else:
            llm = "claude-3-opus-20240229"

        # -----------------
        # Advanced prompt handling
        advanced_prompt = False
        try:
            advanced_prompt: str = data['advanced_prompt']
            if advanced_prompt.lower() == "true":
                advanced_prompt = True
        except Exception as e:
            print(e)
            advanced_prompt = False

        if advanced_prompt:
            llm = llm + ":adv"

        # -----------------
        # Choose AiZynthFinder model
        az_model = "USPTO"
        try:
            az_model: str = data['model_version']
            assert az_model in AZ_MODEL_LIST
        except Exception as e:
            print(e)
            az_model = "USPTO"

        # -----------------
        # Stability check flag
        try:
            stability_flag: str = data['stability_flag']
        except Exception as e:
            print(e)
            
        # -----------------
        # Hallucination check flag
        try:
            hallucination_check: str = data['hallucination_check']
        except Exception as e:
            print(e)
        
        # Run new synthesis on the starting molecule - REMOVED PROBLEMATIC PARAMETERS
        try:
            new_result = main(
                smiles=start_molecule,
                llm=llm,
                az_model=az_model,
                stability_flag=stability_flag,
                hallucination_check=hallucination_check
            )
            print(f"New retrosynthesis result: {json.dumps(new_result, indent=2)}")
        except Exception as e:
            print(f"Error running retrosynthesis on molecule {start_molecule}: {str(e)}")
            return jsonify({"error": f"Error running retrosynthesis on {start_molecule}: {str(e)}"}), 500
        
=======

        # Run new synthesis on the starting molecule by calling the retrosynthesis endpoint
        retro_request = {
            'smiles': start_molecule,
            'advanced_model': data.get('advanced_model', "false"),
            'advanced_prompt': data.get('advanced_prompt', "false"),
            'model_version': data.get('model_version', "USPTO")
        }

        with app.test_client() as client:
            new_result_response = client.post('/api/retrosynthesis',
                                              json=retro_request,
                                              headers={'X-API-KEY': API_KEY})
            if new_result_response.status_code != 200:
                return jsonify({
                    "error":
                    f"Error running retrosynthesis on molecule {start_molecule}"
                }), 500
            new_result = new_result_response.get_json()

        print(f"New retrosynthesis result: {json.dumps(new_result, indent=2)}")

>>>>>>> 6970a1c2
        # The steps to remove are the target step and everything it depends on
        # In other words, the target step and everything to its right in the synthesis pathway
        steps_to_remove = {str(from_step)}
        steps_to_check = [str(from_step)]

        # Identify all steps that the target step depends on (to the right in the pathway)
        # This is the set of steps that will be replaced by the new synthesis
        while steps_to_check:
            current_step = steps_to_check.pop(0)
            if current_step in original_result.get('dependencies', {}):
                for dep_step in original_result['dependencies'][current_step]:
                    if dep_step not in steps_to_remove:
                        steps_to_remove.add(dep_step)
                        steps_to_check.append(dep_step)

        print(
            f"Steps to remove (target and everything to its right): {steps_to_remove}"
        )

        # We need to identify what step the target step is connected to on its left
        # This is where we'll connect the new synthesis
        left_connection = None
        for step, deps in original_result.get('dependencies', {}).items():
            if str(from_step) in deps and step not in steps_to_remove:
                left_connection = step
                break

        print(
            f"Left connection (step that the target connects to on the left): {left_connection}"
        )

        # Keep steps that are not in the steps_to_remove set
        kept_steps = [
            step.copy() for step in original_result['steps']
            if str(step['step']) not in steps_to_remove
        ]

        # Keep dependencies for steps we're keeping, removing any references to removed steps
        kept_deps = {}
        for step_num, deps in original_result.get('dependencies', {}).items():
            if step_num not in steps_to_remove:
                # Filter out dependencies that are in steps_to_remove
                kept_deps[step_num] = [
                    d for d in deps if d not in steps_to_remove
                ]

        print(f"Kept steps: {[s['step'] for s in kept_steps]}")
        print(f"Kept dependencies: {kept_deps}")

        # Find max step number from kept steps
        max_step = 0
        if kept_steps:
            max_step = max(int(step['step']) for step in kept_steps)
        else:
            # If no steps were kept, there might be a problem
            print("WARNING: No steps from original pathway were kept!")

        print(f"Max step number from kept steps: {max_step}")

        # Adjust new steps (renumber them starting from max_step + 1)
        new_steps = []
        step_mapping = {}
<<<<<<< HEAD
        
        for idx, step in enumerate(new_result.get('steps', [])):
=======

        for idx, step in enumerate(new_result['steps']):
>>>>>>> 6970a1c2
            new_step_num = max_step + 1 + idx
            step_mapping[step['step']] = str(new_step_num)

            adjusted_step = step.copy()
            adjusted_step['step'] = str(new_step_num)
            new_steps.append(adjusted_step)

        print(f"New steps after renumbering: {[s['step'] for s in new_steps]}")

        # Adjust dependencies for new steps
        new_deps = {}
        for old_num, deps in new_result.get('dependencies', {}).items():
            new_num = step_mapping[old_num]
            # Map old step numbers to new step numbers in dependencies
            new_deps[new_num] = [step_mapping[d] for d in deps]

        print(f"New dependencies after renumbering: {new_deps}")

        # Connect the new branch to the left connection if it exists
        if left_connection and new_steps:
            first_new_step = new_steps[0]['step']
            if left_connection in kept_deps:
                kept_deps[left_connection].append(first_new_step)
            else:
                kept_deps[left_connection] = [first_new_step]
            print(
                f"Connected left step {left_connection} to new step {first_new_step}"
            )

        # Merge results - this should include ALL kept steps AND new steps
        merged_steps = kept_steps + new_steps
        merged_deps = {**kept_deps, **new_deps}

        # Verify the merging was successful
        print(f"Merged steps: {[s['step'] for s in merged_steps]}")
        print(f"Merged dependencies: {merged_deps}")

        # Create the final merged result
        merged_result = {'steps': merged_steps, 'dependencies': merged_deps}

        # Final debug check
        if not merged_steps:
            print("ERROR: No steps in final merged result!")
<<<<<<< HEAD
            return jsonify({"error": "No steps in final merged result"}), 500
        
        # Store the merged result in a JSON file
        save_result(smiles, merged_result)
        
=======

        # Store the merged result as the latest result for this molecule
        latest_results[smiles] = merged_result

>>>>>>> 6970a1c2
        print("\n=== Partial Rerun Complete ===")
        return jsonify(merged_result), 200

    except Exception as e:
        print(f"\nERROR in partial rerun:")
        print(f"Exception: {str(e)}")
        print(f"Traceback: {traceback.format_exc()}")
        return jsonify({"error":
                        f"Error in partial retrosynthesis: {str(e)}"}), 500


if __name__ == '__main__':
    app.run(host="0.0.0.0", port=5000, debug=True)<|MERGE_RESOLUTION|>--- conflicted
+++ resolved
@@ -10,12 +10,6 @@
 import json
 import traceback
 
-<<<<<<< HEAD
-=======
-import json  # For handling JSON data
-import traceback  # For detailed error tracking
-
->>>>>>> 6970a1c2
 root_dir = rootutils.setup_root(__file__,
                                 indicator=".project-root",
                                 pythonpath=True)
@@ -91,11 +85,7 @@
     """
     Endpoint to perform retrosynthesis on a SMILES string.
     """
-<<<<<<< HEAD
-=======
-    global latest_results
-
->>>>>>> 6970a1c2
+
     data = request.get_json()
     if not data or 'smiles' not in data:
         return jsonify({
@@ -166,7 +156,7 @@
     # -----------------
     # Run retrosynthesis
     try:
-<<<<<<< HEAD
+
         # Run retrosynthesis without the problematic parameters
         result = main(smiles=smiles,
                      llm=llm,
@@ -176,15 +166,7 @@
         
         # Store the result in a JSON file
         save_result(smiles, result)
-=======
-        result = main(smiles=smiles,
-                      llm=llm,
-                      az_model=az_model,
-                      stability_flag=stability_flag,
-                      hallucination_check=hallucination_check)
-        # Store the result for potential partial reruns
-        latest_results[smiles] = result
->>>>>>> 6970a1c2
+
     except Exception as e:
         print(e)
         return jsonify({"error": f"Error in retrosynthesis: {str(e)}. Please rerun."}), 500
@@ -277,30 +259,6 @@
         print(e)
         az_model = "USPTO"
 
-<<<<<<< HEAD
-    # Stability check flag
-    try:
-        stability_flag: str = data['stability_flag']
-    except Exception as e:
-        print(e)
-        
-    # Hallucination check flag
-    try:
-        hallucination_check: str = data['hallucination_check']
-    except Exception as e:
-        print(e)
-
-    # Rerun retrosynthesis
-    try:
-        result = main(smiles=molecule, 
-                     llm=llm, 
-                     az_model=az_model,
-                     stability_flag=stability_flag,
-                     hallucination_check=hallucination_check)
-        
-        # Store the result in a JSON file
-        save_result(molecule, result)
-=======
     # -----------------
     # Stability check flag
     stability_flag = "False"
@@ -328,7 +286,8 @@
                       az_model=az_model,
                       stability_flag=stability_flag,
                       hallucination_check=hallucination_check)
->>>>>>> 6970a1c2
+        save_result(molecule, result)
+
     except Exception as e:
         print(e)
         return jsonify({"error": "Error in retrosynthesis, Please rerun"}), 500
@@ -344,16 +303,12 @@
     
     When rerunning a step, we remove that step and everything to its right in the synthesis pathway.
     """
-<<<<<<< HEAD
-=======
-    global latest_results
-
->>>>>>> 6970a1c2
+
     print("\n=== Starting Partial Rerun Process ===")
 
     data = request.get_json()
     print(f"Received request data: {json.dumps(data, indent=2)}")
-<<<<<<< HEAD
+
     
     try:
         smiles = data['smiles']
@@ -364,55 +319,9 @@
         if not original_result:
             return jsonify({"error": "No previous results found for this molecule. Run retrosynthesis first."}), 400
             
-=======
-
-    if not data or 'smiles' not in data:
-        return jsonify({
-            "error":
-            "Molecule string is required, Please include a 'smiles' field"
-        }), 400
-
-    molecule = data['smiles']
-
-    # Clear the cache for the molecule
-    clear_cache_for_molecule(molecule)
-    deepseek_r1 = False
-    try:
-        advanced_model: str = data['advanced_model']
-        if advanced_model.lower() == "true":
-            deepseek_r1 = True
-    except Exception as e:
-        print(e)
-        advanced_model = False
-
-    if not Chem.MolFromSmiles(molecule):
-        return jsonify({"error": "Invalid SMILES string"}), 400
-
-    if deepseek_r1:
-        llm = "fireworks_ai/accounts/fireworks/models/deepseek-r1"
-    else:
-        llm = "claude-3-opus-20240229"
-
-    # Advanced prompt handling
-    advanced_prompt = False
-    try:
-        smiles = data['smiles']
-        from_step = int(data['steps'])
-
-        # Check if we have stored results for this molecule
-        if smiles not in latest_results:
-            return jsonify({
-                "error":
-                "No previous results found for this molecule. Run retrosynthesis first."
-            }), 400
-
-        # Get the original result from our stored data
-        original_result = latest_results[smiles]
->>>>>>> 6970a1c2
         print(f"Found stored result for SMILES: {smiles}")
 
         # Print the original dependency structure for debugging
-<<<<<<< HEAD
         print(f"Original dependencies structure: {json.dumps(original_result.get('dependencies', {}), indent=2)}")
         print(f"Original steps: {json.dumps([s['step'] for s in original_result.get('steps', [])])}") 
         
@@ -421,10 +330,6 @@
             (step for step in original_result['steps'] 
              if int(step['step']) == from_step),
             None
-=======
-        print(
-            f"Original dependencies structure: {json.dumps(original_result['dependencies'], indent=2)}"
->>>>>>> 6970a1c2
         )
         print(
             f"Original steps: {json.dumps([s['step'] for s in original_result['steps']], indent=2)}"
@@ -442,7 +347,6 @@
 
         start_molecule = target_step['reactants'][0]['smiles']
         print(f"\nStarting new synthesis from molecule: {start_molecule}")
-<<<<<<< HEAD
         
         # -----------------
         # Advanced model - DeepSeek-R1
@@ -512,30 +416,6 @@
             print(f"Error running retrosynthesis on molecule {start_molecule}: {str(e)}")
             return jsonify({"error": f"Error running retrosynthesis on {start_molecule}: {str(e)}"}), 500
         
-=======
-
-        # Run new synthesis on the starting molecule by calling the retrosynthesis endpoint
-        retro_request = {
-            'smiles': start_molecule,
-            'advanced_model': data.get('advanced_model', "false"),
-            'advanced_prompt': data.get('advanced_prompt', "false"),
-            'model_version': data.get('model_version', "USPTO")
-        }
-
-        with app.test_client() as client:
-            new_result_response = client.post('/api/retrosynthesis',
-                                              json=retro_request,
-                                              headers={'X-API-KEY': API_KEY})
-            if new_result_response.status_code != 200:
-                return jsonify({
-                    "error":
-                    f"Error running retrosynthesis on molecule {start_molecule}"
-                }), 500
-            new_result = new_result_response.get_json()
-
-        print(f"New retrosynthesis result: {json.dumps(new_result, indent=2)}")
-
->>>>>>> 6970a1c2
         # The steps to remove are the target step and everything it depends on
         # In other words, the target step and everything to its right in the synthesis pathway
         steps_to_remove = {str(from_step)}
@@ -598,13 +478,9 @@
         # Adjust new steps (renumber them starting from max_step + 1)
         new_steps = []
         step_mapping = {}
-<<<<<<< HEAD
         
         for idx, step in enumerate(new_result.get('steps', [])):
-=======
-
-        for idx, step in enumerate(new_result['steps']):
->>>>>>> 6970a1c2
+
             new_step_num = max_step + 1 + idx
             step_mapping[step['step']] = str(new_step_num)
 
@@ -648,18 +524,12 @@
         # Final debug check
         if not merged_steps:
             print("ERROR: No steps in final merged result!")
-<<<<<<< HEAD
+            
             return jsonify({"error": "No steps in final merged result"}), 500
         
         # Store the merged result in a JSON file
         save_result(smiles, merged_result)
         
-=======
-
-        # Store the merged result as the latest result for this molecule
-        latest_results[smiles] = merged_result
-
->>>>>>> 6970a1c2
         print("\n=== Partial Rerun Complete ===")
         return jsonify(merged_result), 200
 
