--- conflicted
+++ resolved
@@ -125,17 +125,15 @@
     # -----------------
     # Run retrosynthesis
     try:
-<<<<<<< HEAD
-        result = main(smiles=smiles, llm=llm, az_model=az_model)
+
         # Store the result for potential partial reruns
         latest_results[smiles] = result
-=======
         result = main(smiles=smiles,
                       llm=llm,
                       az_model=az_model,
                       stability_flag=stability_flag,
                       hallucination_check=hallucination_check)
->>>>>>> f8651bf5
+
     except Exception as e:
         print(e)
         return jsonify({"error": "Error in retrosynthesis, Please rerun"}), 500
